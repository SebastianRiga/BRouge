/*
 * Copyright (c)  Sebastian Riga 2023.
 *
 * Permission is hereby granted, free of charge, to any person obtaining a copy of this software
 * and associated
 * documentation files (the “Software”), to deal in the Software without restriction, including
 * without limitation the rights to use, copy, modify, merge, publish, distribute, sublicense,
 * and/or sell copies of the Software, and to permit persons to whom the
 * Software is furnished to do so, subject to the following conditions:
 *
 * The above copyright notice and this permission notice shall be included in all copies
 * or substantial portions of the Software.
 *
 * THE SOFTWARE IS PROVIDED “AS IS”, WITHOUT WARRANTY OF ANY KIND, EXPRESS OR IMPLIED,
 * INCLUDING BUT NOT LIMITED TO THE WARRANTIES OF MERCHANTABILITY, FITNESS FOR A PARTICULAR
 * PURPOSE AND NONINFRINGEMENT.
 * IN NO EVENT SHALL THE AUTHORS OR COPYRIGHT HOLDERS BE LIABLE FOR ANY CLAIM, DAMAGES OR OTHER
 * LIABILITY, WHETHER IN AN ACTION OF CONTRACT, TORT OR OTHERWISE, ARISING FROM, OUT OF OR IN
 * CONNECTION WITH THE SOFTWARE OR THE USE OR OTHER DEALINGS IN THE SOFTWARE.
 */

//! Contains all core components of the game, which make up the base of the app.
//!
//! # About
//!
//! Authors: [Sebastian Riga](mailto:sebastian.riga.development@gmail.com)
//!
//! Since: `0.1.5`
//!

pub mod app_state;
pub mod constants;
pub mod dimension_2d;
<<<<<<< HEAD
pub mod fov_algorithm;
pub mod plugin_provider;
pub mod position_2d;
pub mod rectangle;
pub mod rng;
pub mod tile;
pub mod view;
pub mod var_args;
=======
pub mod plugin_provider;
pub mod position_2d;
pub mod tile;
pub mod view;
>>>>>>> 3e9c99f9
<|MERGE_RESOLUTION|>--- conflicted
+++ resolved
@@ -31,18 +31,11 @@
 pub mod app_state;
 pub mod constants;
 pub mod dimension_2d;
-<<<<<<< HEAD
 pub mod fov_algorithm;
-pub mod plugin_provider;
-pub mod position_2d;
 pub mod rectangle;
 pub mod rng;
-pub mod tile;
-pub mod view;
 pub mod var_args;
-=======
 pub mod plugin_provider;
 pub mod position_2d;
 pub mod tile;
-pub mod view;
->>>>>>> 3e9c99f9
+pub mod view;